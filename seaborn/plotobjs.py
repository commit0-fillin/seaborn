--- conflicted
+++ resolved
@@ -266,11 +266,7 @@
 
 
 def kdeplot(a, npts=1000, hist=True, nbins=20, rug=False,
-<<<<<<< HEAD
-            shade=False, ax=None, **kwargs):
-=======
             shade=False, vertical=False, ax=None, **kwargs):
->>>>>>> 057fbb9e
     """Calculate and plot kernel density estimate.
 
     Parameters
